--- conflicted
+++ resolved
@@ -4,13 +4,8 @@
 import { Asset } from '@aws-cdk/aws-s3-assets';
 import { StringParameter } from '@aws-cdk/aws-ssm';
 import * as cxschema from '@aws-cdk/cloud-assembly-schema';
-<<<<<<< HEAD
-import { Stack } from '@aws-cdk/core';
-=======
 import { App, Stack } from '@aws-cdk/core';
 import * as cxapi from '@aws-cdk/cx-api';
-import { nodeunitShim, Test } from 'nodeunit-shim';
->>>>>>> 1e54fb92
 import {
   AmazonLinuxImage, BlockDeviceVolume, CloudFormationInit,
   EbsDeviceVolumeType, InitCommand, Instance, InstanceArchitecture, InstanceClass, InstanceSize, InstanceType, UserData, Vpc,
