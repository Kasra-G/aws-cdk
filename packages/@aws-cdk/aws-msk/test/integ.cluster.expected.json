{
  "Resources": {
    "VPCB9E5F0B4": {
      "Type": "AWS::EC2::VPC",
      "Properties": {
        "CidrBlock": "10.0.0.0/16",
        "EnableDnsHostnames": true,
        "EnableDnsSupport": true,
        "InstanceTenancy": "default",
        "Tags": [
          {
            "Key": "Name",
            "Value": "aws-cdk-msk-integ/VPC"
          }
        ]
      }
    },
    "VPCPublicSubnet1SubnetB4246D30": {
      "Type": "AWS::EC2::Subnet",
      "Properties": {
        "CidrBlock": "10.0.0.0/18",
        "VpcId": {
          "Ref": "VPCB9E5F0B4"
        },
        "AvailabilityZone": "test-region-1a",
        "MapPublicIpOnLaunch": true,
        "Tags": [
          {
            "Key": "aws-cdk:subnet-name",
            "Value": "Public"
          },
          {
            "Key": "aws-cdk:subnet-type",
            "Value": "Public"
          },
          {
            "Key": "Name",
            "Value": "aws-cdk-msk-integ/VPC/PublicSubnet1"
          }
        ]
      }
    },
    "VPCPublicSubnet1RouteTableFEE4B781": {
      "Type": "AWS::EC2::RouteTable",
      "Properties": {
        "VpcId": {
          "Ref": "VPCB9E5F0B4"
        },
        "Tags": [
          {
            "Key": "Name",
            "Value": "aws-cdk-msk-integ/VPC/PublicSubnet1"
          }
        ]
      }
    },
    "VPCPublicSubnet1RouteTableAssociation0B0896DC": {
      "Type": "AWS::EC2::SubnetRouteTableAssociation",
      "Properties": {
        "RouteTableId": {
          "Ref": "VPCPublicSubnet1RouteTableFEE4B781"
        },
        "SubnetId": {
          "Ref": "VPCPublicSubnet1SubnetB4246D30"
        }
      }
    },
    "VPCPublicSubnet1DefaultRoute91CEF279": {
      "Type": "AWS::EC2::Route",
      "Properties": {
        "RouteTableId": {
          "Ref": "VPCPublicSubnet1RouteTableFEE4B781"
        },
        "DestinationCidrBlock": "0.0.0.0/0",
        "GatewayId": {
          "Ref": "VPCIGWB7E252D3"
        }
      },
      "DependsOn": [
        "VPCVPCGW99B986DC"
      ]
    },
    "VPCPublicSubnet1EIP6AD938E8": {
      "Type": "AWS::EC2::EIP",
      "Properties": {
        "Domain": "vpc",
        "Tags": [
          {
            "Key": "Name",
            "Value": "aws-cdk-msk-integ/VPC/PublicSubnet1"
          }
        ]
      }
    },
    "VPCPublicSubnet1NATGatewayE0556630": {
      "Type": "AWS::EC2::NatGateway",
      "Properties": {
        "AllocationId": {
          "Fn::GetAtt": [
            "VPCPublicSubnet1EIP6AD938E8",
            "AllocationId"
          ]
        },
        "SubnetId": {
          "Ref": "VPCPublicSubnet1SubnetB4246D30"
        },
        "Tags": [
          {
            "Key": "Name",
            "Value": "aws-cdk-msk-integ/VPC/PublicSubnet1"
          }
        ]
      }
    },
    "VPCPublicSubnet2Subnet74179F39": {
      "Type": "AWS::EC2::Subnet",
      "Properties": {
        "CidrBlock": "10.0.64.0/18",
        "VpcId": {
          "Ref": "VPCB9E5F0B4"
        },
        "AvailabilityZone": "test-region-1b",
        "MapPublicIpOnLaunch": true,
        "Tags": [
          {
            "Key": "aws-cdk:subnet-name",
            "Value": "Public"
          },
          {
            "Key": "aws-cdk:subnet-type",
            "Value": "Public"
          },
          {
            "Key": "Name",
            "Value": "aws-cdk-msk-integ/VPC/PublicSubnet2"
          }
        ]
      }
    },
    "VPCPublicSubnet2RouteTable6F1A15F1": {
      "Type": "AWS::EC2::RouteTable",
      "Properties": {
        "VpcId": {
          "Ref": "VPCB9E5F0B4"
        },
        "Tags": [
          {
            "Key": "Name",
            "Value": "aws-cdk-msk-integ/VPC/PublicSubnet2"
          }
        ]
      }
    },
    "VPCPublicSubnet2RouteTableAssociation5A808732": {
      "Type": "AWS::EC2::SubnetRouteTableAssociation",
      "Properties": {
        "RouteTableId": {
          "Ref": "VPCPublicSubnet2RouteTable6F1A15F1"
        },
        "SubnetId": {
          "Ref": "VPCPublicSubnet2Subnet74179F39"
        }
      }
    },
    "VPCPublicSubnet2DefaultRouteB7481BBA": {
      "Type": "AWS::EC2::Route",
      "Properties": {
        "RouteTableId": {
          "Ref": "VPCPublicSubnet2RouteTable6F1A15F1"
        },
        "DestinationCidrBlock": "0.0.0.0/0",
        "GatewayId": {
          "Ref": "VPCIGWB7E252D3"
        }
      },
      "DependsOn": [
        "VPCVPCGW99B986DC"
      ]
    },
    "VPCPublicSubnet2EIP4947BC00": {
      "Type": "AWS::EC2::EIP",
      "Properties": {
        "Domain": "vpc",
        "Tags": [
          {
            "Key": "Name",
            "Value": "aws-cdk-msk-integ/VPC/PublicSubnet2"
          }
        ]
      }
    },
    "VPCPublicSubnet2NATGateway3C070193": {
      "Type": "AWS::EC2::NatGateway",
      "Properties": {
        "AllocationId": {
          "Fn::GetAtt": [
            "VPCPublicSubnet2EIP4947BC00",
            "AllocationId"
          ]
        },
        "SubnetId": {
          "Ref": "VPCPublicSubnet2Subnet74179F39"
        },
        "Tags": [
          {
            "Key": "Name",
            "Value": "aws-cdk-msk-integ/VPC/PublicSubnet2"
          }
        ]
      }
    },
    "VPCPrivateSubnet1Subnet8BCA10E0": {
      "Type": "AWS::EC2::Subnet",
      "Properties": {
        "CidrBlock": "10.0.128.0/18",
        "VpcId": {
          "Ref": "VPCB9E5F0B4"
        },
        "AvailabilityZone": "test-region-1a",
        "MapPublicIpOnLaunch": false,
        "Tags": [
          {
            "Key": "aws-cdk:subnet-name",
            "Value": "Private"
          },
          {
            "Key": "aws-cdk:subnet-type",
            "Value": "Private"
          },
          {
            "Key": "Name",
            "Value": "aws-cdk-msk-integ/VPC/PrivateSubnet1"
          }
        ]
      }
    },
    "VPCPrivateSubnet1RouteTableBE8A6027": {
      "Type": "AWS::EC2::RouteTable",
      "Properties": {
        "VpcId": {
          "Ref": "VPCB9E5F0B4"
        },
        "Tags": [
          {
            "Key": "Name",
            "Value": "aws-cdk-msk-integ/VPC/PrivateSubnet1"
          }
        ]
      }
    },
    "VPCPrivateSubnet1RouteTableAssociation347902D1": {
      "Type": "AWS::EC2::SubnetRouteTableAssociation",
      "Properties": {
        "RouteTableId": {
          "Ref": "VPCPrivateSubnet1RouteTableBE8A6027"
        },
        "SubnetId": {
          "Ref": "VPCPrivateSubnet1Subnet8BCA10E0"
        }
      }
    },
    "VPCPrivateSubnet1DefaultRouteAE1D6490": {
      "Type": "AWS::EC2::Route",
      "Properties": {
        "RouteTableId": {
          "Ref": "VPCPrivateSubnet1RouteTableBE8A6027"
        },
        "DestinationCidrBlock": "0.0.0.0/0",
        "NatGatewayId": {
          "Ref": "VPCPublicSubnet1NATGatewayE0556630"
        }
      }
    },
    "VPCPrivateSubnet2SubnetCFCDAA7A": {
      "Type": "AWS::EC2::Subnet",
      "Properties": {
        "CidrBlock": "10.0.192.0/18",
        "VpcId": {
          "Ref": "VPCB9E5F0B4"
        },
        "AvailabilityZone": "test-region-1b",
        "MapPublicIpOnLaunch": false,
        "Tags": [
          {
            "Key": "aws-cdk:subnet-name",
            "Value": "Private"
          },
          {
            "Key": "aws-cdk:subnet-type",
            "Value": "Private"
          },
          {
            "Key": "Name",
            "Value": "aws-cdk-msk-integ/VPC/PrivateSubnet2"
          }
        ]
      }
    },
    "VPCPrivateSubnet2RouteTable0A19E10E": {
      "Type": "AWS::EC2::RouteTable",
      "Properties": {
        "VpcId": {
          "Ref": "VPCB9E5F0B4"
        },
        "Tags": [
          {
            "Key": "Name",
            "Value": "aws-cdk-msk-integ/VPC/PrivateSubnet2"
          }
        ]
      }
    },
    "VPCPrivateSubnet2RouteTableAssociation0C73D413": {
      "Type": "AWS::EC2::SubnetRouteTableAssociation",
      "Properties": {
        "RouteTableId": {
          "Ref": "VPCPrivateSubnet2RouteTable0A19E10E"
        },
        "SubnetId": {
          "Ref": "VPCPrivateSubnet2SubnetCFCDAA7A"
        }
      }
    },
    "VPCPrivateSubnet2DefaultRouteF4F5CFD2": {
      "Type": "AWS::EC2::Route",
      "Properties": {
        "RouteTableId": {
          "Ref": "VPCPrivateSubnet2RouteTable0A19E10E"
        },
        "DestinationCidrBlock": "0.0.0.0/0",
        "NatGatewayId": {
          "Ref": "VPCPublicSubnet2NATGateway3C070193"
        }
      }
    },
    "VPCIGWB7E252D3": {
      "Type": "AWS::EC2::InternetGateway",
      "Properties": {
        "Tags": [
          {
            "Key": "Name",
            "Value": "aws-cdk-msk-integ/VPC"
          }
        ]
      }
    },
    "VPCVPCGW99B986DC": {
      "Type": "AWS::EC2::VPCGatewayAttachment",
      "Properties": {
        "VpcId": {
          "Ref": "VPCB9E5F0B4"
        },
        "InternetGatewayId": {
          "Ref": "VPCIGWB7E252D3"
        }
      }
    },
    "ClusterSecurityGroup0921994B": {
      "Type": "AWS::EC2::SecurityGroup",
      "Properties": {
        "GroupDescription": "MSK security group",
        "SecurityGroupEgress": [
          {
            "CidrIp": "0.0.0.0/0",
            "Description": "Allow all outbound traffic by default",
            "IpProtocol": "-1"
          }
        ],
        "VpcId": {
          "Ref": "VPCB9E5F0B4"
        }
      }
    },
    "ClusterEB0386A7": {
      "Type": "AWS::MSK::Cluster",
      "Properties": {
        "BrokerNodeGroupInfo": {
          "ClientSubnets": [
            {
              "Ref": "VPCPrivateSubnet1Subnet8BCA10E0"
            },
            {
              "Ref": "VPCPrivateSubnet2SubnetCFCDAA7A"
            }
          ],
          "InstanceType": "kafka.m5.large",
          "SecurityGroups": [
            {
              "Fn::GetAtt": [
                "ClusterSecurityGroup0921994B",
                "GroupId"
              ]
            }
          ],
          "StorageInfo": {
            "EBSStorageInfo": {
              "VolumeSize": 1000
            }
          }
        },
        "ClusterName": "integ-test",
        "KafkaVersion": "2.6.1",
        "NumberOfBrokerNodes": 2,
        "EncryptionInfo": {
          "EncryptionInTransit": {
            "ClientBroker": "TLS",
            "InCluster": true
          }
        },
        "LoggingInfo": {
          "BrokerLogs": {
            "CloudWatchLogs": {
              "Enabled": false
            },
            "Firehose": {
              "Enabled": false
            },
            "S3": {
              "Enabled": false
            }
          }
        }
      },
      "UpdateReplacePolicy": "Delete",
      "DeletionPolicy": "Delete"
    },
    "ClusterBootstrapBrokersBootstrapBrokerStringTlsCustomResourcePolicy13FC2126": {
      "Type": "AWS::IAM::Policy",
      "Properties": {
        "PolicyDocument": {
          "Statement": [
            {
              "Action": "kafka:GetBootstrapBrokers",
              "Effect": "Allow",
              "Resource": {
                "Ref": "ClusterEB0386A7"
              }
            }
          ],
          "Version": "2012-10-17"
        },
        "PolicyName": "ClusterBootstrapBrokersBootstrapBrokerStringTlsCustomResourcePolicy13FC2126",
        "Roles": [
          {
            "Ref": "AWS679f53fac002430cb0da5b7982bd2287ServiceRoleC1EA0FF2"
          }
        ]
      }
    },
    "ClusterBootstrapBrokersBootstrapBrokerStringTls2E6167B7": {
      "Type": "Custom::AWS",
      "Properties": {
        "ServiceToken": {
          "Fn::GetAtt": [
            "AWS679f53fac002430cb0da5b7982bd22872D164C4C",
            "Arn"
          ]
        },
        "Create": {
          "Fn::Join": [
            "",
            [
              "{\"service\":\"Kafka\",\"action\":\"getBootstrapBrokers\",\"parameters\":{\"ClusterArn\":\"",
              {
                "Ref": "ClusterEB0386A7"
              },
              "\"},\"physicalResourceId\":{\"id\":\"BootstrapBrokers\"}}"
            ]
          ]
        },
        "Update": {
          "Fn::Join": [
            "",
            [
              "{\"service\":\"Kafka\",\"action\":\"getBootstrapBrokers\",\"parameters\":{\"ClusterArn\":\"",
              {
                "Ref": "ClusterEB0386A7"
              },
              "\"},\"physicalResourceId\":{\"id\":\"BootstrapBrokers\"}}"
            ]
          ]
        },
        "InstallLatestAwsSdk": true
      },
      "DependsOn": [
        "ClusterBootstrapBrokersBootstrapBrokerStringTlsCustomResourcePolicy13FC2126"
      ],
      "UpdateReplacePolicy": "Delete",
      "DeletionPolicy": "Delete"
    },
    "AWS679f53fac002430cb0da5b7982bd2287ServiceRoleC1EA0FF2": {
      "Type": "AWS::IAM::Role",
      "Properties": {
        "AssumeRolePolicyDocument": {
          "Statement": [
            {
              "Action": "sts:AssumeRole",
              "Effect": "Allow",
              "Principal": {
                "Service": "lambda.amazonaws.com"
              }
            }
          ],
          "Version": "2012-10-17"
        },
        "ManagedPolicyArns": [
          {
            "Fn::Join": [
              "",
              [
                "arn:",
                {
                  "Ref": "AWS::Partition"
                },
                ":iam::aws:policy/service-role/AWSLambdaBasicExecutionRole"
              ]
            ]
          }
        ]
      }
    },
    "AWS679f53fac002430cb0da5b7982bd22872D164C4C": {
      "Type": "AWS::Lambda::Function",
      "Properties": {
        "Code": {
          "S3Bucket": {
<<<<<<< HEAD
            "Ref": "AssetParameters5c61041c12314e1ad8e67a0107fa3733382a206a78cdc1576fffa7e93caca5b4S3BucketB17E5ABD"
=======
            "Ref": "AssetParametersb965ea3084ec95e24846d4975623e62a02c21883c3ddea9366b2ae42d21cef98S3Bucket4DD075F7"
>>>>>>> a3cdc89c
          },
          "S3Key": {
            "Fn::Join": [
              "",
              [
                {
                  "Fn::Select": [
                    0,
                    {
                      "Fn::Split": [
                        "||",
                        {
<<<<<<< HEAD
                          "Ref": "AssetParameters5c61041c12314e1ad8e67a0107fa3733382a206a78cdc1576fffa7e93caca5b4S3VersionKey77778F6A"
=======
                          "Ref": "AssetParametersb965ea3084ec95e24846d4975623e62a02c21883c3ddea9366b2ae42d21cef98S3VersionKeyBD0E03B7"
>>>>>>> a3cdc89c
                        }
                      ]
                    }
                  ]
                },
                {
                  "Fn::Select": [
                    1,
                    {
                      "Fn::Split": [
                        "||",
                        {
<<<<<<< HEAD
                          "Ref": "AssetParameters5c61041c12314e1ad8e67a0107fa3733382a206a78cdc1576fffa7e93caca5b4S3VersionKey77778F6A"
=======
                          "Ref": "AssetParametersb965ea3084ec95e24846d4975623e62a02c21883c3ddea9366b2ae42d21cef98S3VersionKeyBD0E03B7"
>>>>>>> a3cdc89c
                        }
                      ]
                    }
                  ]
                }
              ]
            ]
          }
        },
        "Role": {
          "Fn::GetAtt": [
            "AWS679f53fac002430cb0da5b7982bd2287ServiceRoleC1EA0FF2",
            "Arn"
          ]
        },
        "Handler": "index.handler",
        "Runtime": "nodejs12.x",
        "Timeout": 120
      },
      "DependsOn": [
        "AWS679f53fac002430cb0da5b7982bd2287ServiceRoleC1EA0FF2"
      ]
    }
  },
  "Parameters": {
<<<<<<< HEAD
    "AssetParameters5c61041c12314e1ad8e67a0107fa3733382a206a78cdc1576fffa7e93caca5b4S3BucketB17E5ABD": {
      "Type": "String",
      "Description": "S3 bucket for asset \"5c61041c12314e1ad8e67a0107fa3733382a206a78cdc1576fffa7e93caca5b4\""
    },
    "AssetParameters5c61041c12314e1ad8e67a0107fa3733382a206a78cdc1576fffa7e93caca5b4S3VersionKey77778F6A": {
      "Type": "String",
      "Description": "S3 key for asset version \"5c61041c12314e1ad8e67a0107fa3733382a206a78cdc1576fffa7e93caca5b4\""
    },
    "AssetParameters5c61041c12314e1ad8e67a0107fa3733382a206a78cdc1576fffa7e93caca5b4ArtifactHash580E429C": {
      "Type": "String",
      "Description": "Artifact hash for asset \"5c61041c12314e1ad8e67a0107fa3733382a206a78cdc1576fffa7e93caca5b4\""
=======
    "AssetParametersb965ea3084ec95e24846d4975623e62a02c21883c3ddea9366b2ae42d21cef98S3Bucket4DD075F7": {
      "Type": "String",
      "Description": "S3 bucket for asset \"b965ea3084ec95e24846d4975623e62a02c21883c3ddea9366b2ae42d21cef98\""
    },
    "AssetParametersb965ea3084ec95e24846d4975623e62a02c21883c3ddea9366b2ae42d21cef98S3VersionKeyBD0E03B7": {
      "Type": "String",
      "Description": "S3 key for asset version \"b965ea3084ec95e24846d4975623e62a02c21883c3ddea9366b2ae42d21cef98\""
    },
    "AssetParametersb965ea3084ec95e24846d4975623e62a02c21883c3ddea9366b2ae42d21cef98ArtifactHash35A756EB": {
      "Type": "String",
      "Description": "Artifact hash for asset \"b965ea3084ec95e24846d4975623e62a02c21883c3ddea9366b2ae42d21cef98\""
>>>>>>> a3cdc89c
    }
  },
  "Outputs": {
    "BootstrapBrokers": {
      "Value": {
        "Fn::GetAtt": [
          "ClusterBootstrapBrokersBootstrapBrokerStringTls2E6167B7",
          "BootstrapBrokerStringTls"
        ]
      }
    },
    "BootstrapBrokers2": {
      "Value": {
        "Fn::GetAtt": [
          "ClusterBootstrapBrokersBootstrapBrokerStringTls2E6167B7",
          "BootstrapBrokerStringTls"
        ]
      }
    }
  }
}<|MERGE_RESOLUTION|>--- conflicted
+++ resolved
@@ -524,11 +524,7 @@
       "Properties": {
         "Code": {
           "S3Bucket": {
-<<<<<<< HEAD
             "Ref": "AssetParameters5c61041c12314e1ad8e67a0107fa3733382a206a78cdc1576fffa7e93caca5b4S3BucketB17E5ABD"
-=======
-            "Ref": "AssetParametersb965ea3084ec95e24846d4975623e62a02c21883c3ddea9366b2ae42d21cef98S3Bucket4DD075F7"
->>>>>>> a3cdc89c
           },
           "S3Key": {
             "Fn::Join": [
@@ -541,11 +537,7 @@
                       "Fn::Split": [
                         "||",
                         {
-<<<<<<< HEAD
                           "Ref": "AssetParameters5c61041c12314e1ad8e67a0107fa3733382a206a78cdc1576fffa7e93caca5b4S3VersionKey77778F6A"
-=======
-                          "Ref": "AssetParametersb965ea3084ec95e24846d4975623e62a02c21883c3ddea9366b2ae42d21cef98S3VersionKeyBD0E03B7"
->>>>>>> a3cdc89c
                         }
                       ]
                     }
@@ -558,11 +550,7 @@
                       "Fn::Split": [
                         "||",
                         {
-<<<<<<< HEAD
                           "Ref": "AssetParameters5c61041c12314e1ad8e67a0107fa3733382a206a78cdc1576fffa7e93caca5b4S3VersionKey77778F6A"
-=======
-                          "Ref": "AssetParametersb965ea3084ec95e24846d4975623e62a02c21883c3ddea9366b2ae42d21cef98S3VersionKeyBD0E03B7"
->>>>>>> a3cdc89c
                         }
                       ]
                     }
@@ -588,7 +576,6 @@
     }
   },
   "Parameters": {
-<<<<<<< HEAD
     "AssetParameters5c61041c12314e1ad8e67a0107fa3733382a206a78cdc1576fffa7e93caca5b4S3BucketB17E5ABD": {
       "Type": "String",
       "Description": "S3 bucket for asset \"5c61041c12314e1ad8e67a0107fa3733382a206a78cdc1576fffa7e93caca5b4\""
@@ -600,19 +587,6 @@
     "AssetParameters5c61041c12314e1ad8e67a0107fa3733382a206a78cdc1576fffa7e93caca5b4ArtifactHash580E429C": {
       "Type": "String",
       "Description": "Artifact hash for asset \"5c61041c12314e1ad8e67a0107fa3733382a206a78cdc1576fffa7e93caca5b4\""
-=======
-    "AssetParametersb965ea3084ec95e24846d4975623e62a02c21883c3ddea9366b2ae42d21cef98S3Bucket4DD075F7": {
-      "Type": "String",
-      "Description": "S3 bucket for asset \"b965ea3084ec95e24846d4975623e62a02c21883c3ddea9366b2ae42d21cef98\""
-    },
-    "AssetParametersb965ea3084ec95e24846d4975623e62a02c21883c3ddea9366b2ae42d21cef98S3VersionKeyBD0E03B7": {
-      "Type": "String",
-      "Description": "S3 key for asset version \"b965ea3084ec95e24846d4975623e62a02c21883c3ddea9366b2ae42d21cef98\""
-    },
-    "AssetParametersb965ea3084ec95e24846d4975623e62a02c21883c3ddea9366b2ae42d21cef98ArtifactHash35A756EB": {
-      "Type": "String",
-      "Description": "Artifact hash for asset \"b965ea3084ec95e24846d4975623e62a02c21883c3ddea9366b2ae42d21cef98\""
->>>>>>> a3cdc89c
     }
   },
   "Outputs": {
