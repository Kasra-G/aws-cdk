import * as events from '@aws-cdk/aws-events';
import * as targets from '@aws-cdk/aws-events-targets';
import * as lambda from '@aws-cdk/aws-lambda';
<<<<<<< HEAD
import { Construct } from 'constructs';
=======

>>>>>>> b16ea9fe
import { EventBridgeDestination } from './event-bridge';

// keep this import separate from other imports to reduce chance for merge conflicts with v2-main
// eslint-disable-next-line no-duplicate-imports, import/order
import { Construct } from '@aws-cdk/core';

/**
 * Options for a Lambda destination
 */
export interface LambdaDestinationOptions {
  /**
   * Whether the destination function receives only the `responsePayload` of
   * the source function.
   *
   * When set to `true` and used as `onSuccess` destination, the destination
   * function will be invoked with the payload returned by the source function.
   *
   * When set to `true` and used as `onFailure` destination, the destination
   * function will be invoked with the error object returned by source function.
   *
   * See the README of this module to see a full explanation of this option.
   *
   * @default false The destination function receives the full invocation record.
   */
  readonly responseOnly?: boolean;
}

/**
 * Use a Lambda function as a Lambda destination
 */
export class LambdaDestination implements lambda.IDestination {
  constructor(private readonly fn: lambda.IFunction, private readonly options: LambdaDestinationOptions = {}) {
  }

  /**
   * Returns a destination configuration
   */
  public bind(scope: Construct, fn: lambda.IFunction, options?: lambda.DestinationOptions): lambda.DestinationConfig {
    // Normal Lambda destination (full invocation record)
    if (!this.options.responseOnly) {
      // deduplicated automatically
      this.fn.grantInvoke(fn);

      return {
        destination: this.fn.functionArn,
      };
    }

    // Otherwise add rule to extract the response payload and use EventBridge
    // as destination
    if (!options) { // `options` added to bind() as optionnal to avoid breaking change
      throw new Error('Options must be defined when using `responseOnly`.');
    }

    // Match invocation result of the source function (`fn`) and use it
    // to trigger the destination function (`this.fn`).
    new events.Rule(scope, options.type, {
      eventPattern: {
        detailType: [`Lambda Function Invocation Result - ${options.type}`],
        resources: [`${fn.functionArn}:$LATEST`],
        source: ['lambda'],
      },
      targets: [
        new targets.LambdaFunction(this.fn, {
          event: events.RuleTargetInput.fromEventPath('$.detail.responsePayload'), // Extract response payload
        }),
      ],
    });

    const destination = new EventBridgeDestination(); // Use default event bus here
    return destination.bind(scope, fn);
  }
}<|MERGE_RESOLUTION|>--- conflicted
+++ resolved
@@ -1,16 +1,11 @@
 import * as events from '@aws-cdk/aws-events';
 import * as targets from '@aws-cdk/aws-events-targets';
 import * as lambda from '@aws-cdk/aws-lambda';
-<<<<<<< HEAD
-import { Construct } from 'constructs';
-=======
-
->>>>>>> b16ea9fe
 import { EventBridgeDestination } from './event-bridge';
 
 // keep this import separate from other imports to reduce chance for merge conflicts with v2-main
 // eslint-disable-next-line no-duplicate-imports, import/order
-import { Construct } from '@aws-cdk/core';
+import { Construct } from 'constructs';
 
 /**
  * Options for a Lambda destination
