import * as fs from 'fs';
import * as path from 'path';
import { Template } from '@aws-cdk/assertions';
import * as s3_assets from '@aws-cdk/aws-s3-assets';
import * as sns from '@aws-cdk/aws-sns';
import { describeDeprecated } from '@aws-cdk/cdk-build-tools';
<<<<<<< HEAD
import { App, CfnParameter, CfnResource, ContextProvider, LegacyStackSynthesizer, Names, Stack, Tags } from '@aws-cdk/core';
=======
import { App, CfnParameter, CfnResource, ContextProvider, LegacyStackSynthesizer, Names, Stack } from '@aws-cdk/core';
import * as cxapi from '@aws-cdk/cx-api';
>>>>>>> d831d014
import { NestedStack } from '../lib/nested-stack';

// keep this import separate from other imports to reduce chance for merge conflicts with v2-main
// eslint-disable-next-line no-duplicate-imports, import/order
import { Construct } from 'constructs';

/* eslint-disable @aws-cdk/no-core-construct */
/* eslint-disable max-len */

describeDeprecated('NestedStack', () => {
  test('fails if defined as a root', () => {
    // THEN
    expect(() => new NestedStack(undefined as any, 'boom')).toThrow(/Nested stacks cannot be defined as a root construct/);
  });

  test('fails if defined without a parent stack', () => {
    // GIVEN
    const app = new App();
    const group = new Construct(app, 'group');

    // THEN
    expect(() => new NestedStack(app, 'boom')).toThrow(/must be defined within scope of another non-nested stack/);
    expect(() => new NestedStack(group, 'bam')).toThrow(/must be defined within scope of another non-nested stack/);
  });

  test('can be defined as a direct child or an indirect child of a Stack', () => {
    // GIVEN
    const parent = new Stack();

    // THEN
    expect(() => new NestedStack(parent, 'direct')).not.toThrow();
    expect(() => new NestedStack(new Construct(parent, 'group'), 'indirect')).not.toThrow();
  });

  test('nested stack is not synthesized as a stack artifact into the assembly', () => {
    // GIVEN
    const app = new App({ context: { [cxapi.NEW_STYLE_STACK_SYNTHESIS_CONTEXT]: false } });
    const parentStack = new Stack(app, 'parent-stack');
    new NestedStack(parentStack, 'nested-stack');

    // WHEN
    const assembly = app.synth();

    // THEN
    expect(assembly.artifacts.length).toEqual(2);
  });

  test('the template of the nested stack is synthesized into the cloud assembly', () => {
    // GIVEN
    const app = new App();
    const parent = new Stack(app, 'parent-stack');
    const nested = new NestedStack(parent, 'nested-stack');
    new CfnResource(nested, 'ResourceInNestedStack', { type: 'AWS::Resource::Nested' });

    // WHEN
    const assembly = app.synth();

    // THEN
    const template = JSON.parse(fs.readFileSync(path.join(assembly.directory, `${Names.uniqueId(nested)}.nested.template.json`), 'utf-8'));
    expect(template).toEqual({
      Resources: {
        ResourceInNestedStack: {
          Type: 'AWS::Resource::Nested',
        },
      },
    });
  });

  test('file asset metadata is associated with the parent stack', () => {
    // GIVEN
    const app = new App({ context: { [cxapi.NEW_STYLE_STACK_SYNTHESIS_CONTEXT]: false } });
    const parent = new Stack(app, 'parent-stack');
    const nested = new NestedStack(parent, 'nested-stack');
    new CfnResource(nested, 'ResourceInNestedStack', { type: 'AWS::Resource::Nested' });

    // WHEN
    const assembly = app.synth();

    // THEN
    expect(assembly.getStackByName(parent.stackName).assets).toEqual([{
      path: 'parentstacknestedstack844892C0.nested.template.json',
      id: 'c639c0a5e7320758aa22589669ecebc98f185b711300b074f53998c8f9a45096',
      packaging: 'file',
      sourceHash: 'c639c0a5e7320758aa22589669ecebc98f185b711300b074f53998c8f9a45096',
      s3BucketParameter: 'AssetParametersc639c0a5e7320758aa22589669ecebc98f185b711300b074f53998c8f9a45096S3BucketDA8C3345',
      s3KeyParameter: 'AssetParametersc639c0a5e7320758aa22589669ecebc98f185b711300b074f53998c8f9a45096S3VersionKey09D03EE6',
      artifactHashParameter: 'AssetParametersc639c0a5e7320758aa22589669ecebc98f185b711300b074f53998c8f9a45096ArtifactHash8DE450C7',
    }]);
  });

  test('aws::cloudformation::stack is synthesized in the parent scope', () => {
    // GIVEN
    const app = new App({ context: { [cxapi.NEW_STYLE_STACK_SYNTHESIS_CONTEXT]: false } });
    const parent = new Stack(app, 'parent-stack');

    // WHEN
    const nested = new NestedStack(parent, 'nested-stack');
    new CfnResource(nested, 'ResourceInNestedStack', { type: 'AWS::Resource::Nested' });

    // THEN
    const assembly = app.synth();

    // assembly has one stack (the parent)
    expect(assembly.stacks.length).toEqual(1);

    // but this stack has an asset that points to the synthesized template
    expect(assembly.stacks[0].assets[0].path).toEqual('parentstacknestedstack844892C0.nested.template.json');

    // the template includes our resource
    const filePath = path.join(assembly.directory, assembly.stacks[0].assets[0].path);
    expect(JSON.parse(fs.readFileSync(filePath).toString('utf-8'))).toEqual({
      Resources: { ResourceInNestedStack: { Type: 'AWS::Resource::Nested' } },
    });

    // the parent template includes the parameters and the nested stack resource which points to the s3 url
    Template.fromStack(parent).templateMatches({
      Resources: {
        nestedstackNestedStacknestedstackNestedStackResource71CDD241: {
          Type: 'AWS::CloudFormation::Stack',
          DeletionPolicy: 'Delete',
          UpdateReplacePolicy: 'Delete',
          Properties: {
            TemplateURL: {
              'Fn::Join': [
                '',
                [
                  'https://s3.',
                  {
                    Ref: 'AWS::Region',
                  },
                  '.',
                  {
                    Ref: 'AWS::URLSuffix',
                  },
                  '/',
                  {
                    Ref: 'AssetParametersc639c0a5e7320758aa22589669ecebc98f185b711300b074f53998c8f9a45096S3BucketDA8C3345',
                  },
                  '/',
                  {
                    'Fn::Select': [
                      0,
                      {
                        'Fn::Split': [
                          '||',
                          {
                            Ref: 'AssetParametersc639c0a5e7320758aa22589669ecebc98f185b711300b074f53998c8f9a45096S3VersionKey09D03EE6',
                          },
                        ],
                      },
                    ],
                  },
                  {
                    'Fn::Select': [
                      1,
                      {
                        'Fn::Split': [
                          '||',
                          {
                            Ref: 'AssetParametersc639c0a5e7320758aa22589669ecebc98f185b711300b074f53998c8f9a45096S3VersionKey09D03EE6',
                          },
                        ],
                      },
                    ],
                  },
                ],
              ],
            },
          },
        },
      },
      Parameters: {
        AssetParametersc639c0a5e7320758aa22589669ecebc98f185b711300b074f53998c8f9a45096S3BucketDA8C3345: {
          Type: 'String',
          Description: 'S3 bucket for asset "c639c0a5e7320758aa22589669ecebc98f185b711300b074f53998c8f9a45096"',
        },
        AssetParametersc639c0a5e7320758aa22589669ecebc98f185b711300b074f53998c8f9a45096S3VersionKey09D03EE6: {
          Type: 'String',
          Description: 'S3 key for asset version "c639c0a5e7320758aa22589669ecebc98f185b711300b074f53998c8f9a45096"',
        },
        AssetParametersc639c0a5e7320758aa22589669ecebc98f185b711300b074f53998c8f9a45096ArtifactHash8DE450C7: {
          Type: 'String',
          Description: 'Artifact hash for asset "c639c0a5e7320758aa22589669ecebc98f185b711300b074f53998c8f9a45096"',
        },
      },
    });
  });

  test('Stack.of()', () => {
    class MyNestedStack extends NestedStack {
      public readonly stackOfChild: Stack;

      constructor(scope: Construct, id: string) {
        super(scope, id);

        const param = new CfnParameter(this, 'param', { type: 'String' });
        this.stackOfChild = Stack.of(param);
      }
    }

    const parent = new Stack();
    const nested = new MyNestedStack(parent, 'nested');

    expect(nested.stackOfChild).toEqual(nested);
    expect(Stack.of(nested)).toEqual(nested);
  });

  test('references within the nested stack are not reported as cross stack references', () => {
    class MyNestedStack extends NestedStack {
      constructor(scope: Construct, id: string) {
        super(scope, id);

        const param = new CfnParameter(this, 'param', { type: 'String' });
        new CfnResource(this, 'resource', {
          type: 'My::Resource',
          properties: {
            SomeProp: param.valueAsString,
          },
        });
      }
    }

    const app = new App({ context: { [cxapi.NEW_STYLE_STACK_SYNTHESIS_CONTEXT]: false } });
    const parent = new Stack(app, 'parent');

    new MyNestedStack(parent, 'nested');

    // references are added during "prepare"
    const assembly = app.synth();

    expect(assembly.stacks.length).toEqual(1);
    expect(assembly.stacks[0].dependencies).toEqual([]);
  });

  test('references to a resource from the parent stack in a nested stack is translated into a cfn parameter', () => {
    // WHEN
    class MyNestedStack extends NestedStack {

      constructor(scope: Construct, id: string, resourceFromParent: CfnResource) {
        super(scope, id);

        new CfnResource(this, 'resource', {
          type: 'AWS::Child::Resource',
          properties: {
            ReferenceToResourceInParentStack: resourceFromParent.ref,
          },
        });

        new CfnResource(this, 'resource2', {
          type: 'My::Resource::2',
          properties: {
            Prop1: resourceFromParent.getAtt('Attr'),
            Prop2: resourceFromParent.ref,
          },
        });
      }
    }

    const app = new App();
    const parentStack = new Stack(app, 'parent');

    const resource = new CfnResource(parentStack, 'parent-resource', { type: 'AWS::Parent::Resource' });

    const nested = new MyNestedStack(parentStack, 'nested', resource);

    // THEN
    app.synth();

    // nested template should use a parameter to reference the resource from the parent stack
    Template.fromStack(nested).templateMatches({
      Resources:
      {
        resource:
        {
          Type: 'AWS::Child::Resource',
          Properties:
            { ReferenceToResourceInParentStack: { Ref: 'referencetoparentparentresourceD56EA8F7Ref' } },
        },
        resource2:
        {
          Type: 'My::Resource::2',
          Properties:
          {
            Prop1: { Ref: 'referencetoparentparentresourceD56EA8F7Attr' },
            Prop2: { Ref: 'referencetoparentparentresourceD56EA8F7Ref' },
          },
        },
      },
      Parameters:
      {
        referencetoparentparentresourceD56EA8F7Ref: { Type: 'String' },
        referencetoparentparentresourceD56EA8F7Attr: { Type: 'String' },
      },
    });

    // parent template should pass in the value through the parameter
    Template.fromStack(parentStack).hasResourceProperties('AWS::CloudFormation::Stack', {
      Parameters: {
        referencetoparentparentresourceD56EA8F7Ref: {
          Ref: 'parentresource',
        },
        referencetoparentparentresourceD56EA8F7Attr: {
          'Fn::GetAtt': [
            'parentresource',
            'Attr',
          ],
        },
      },
    });
  });

  test('references to a resource in the nested stack in the parent is translated into a cfn output', () => {
    class MyNestedStack extends NestedStack {
      public readonly resourceFromChild: CfnResource;

      constructor(scope: Construct, id: string) {
        super(scope, id);

        this.resourceFromChild = new CfnResource(this, 'resource', {
          type: 'AWS::Child::Resource',
        });
      }
    }

    const app = new App();
    const parentStack = new Stack(app, 'parent');

    const nested = new MyNestedStack(parentStack, 'nested');

    new CfnResource(parentStack, 'another-parent-resource', {
      type: 'AWS::Parent::Resource',
      properties: {
        RefToResourceInNestedStack: nested.resourceFromChild.ref,
      },
    });

    // references are added during "prepare"
    app.synth();

    // nested template should use a parameter to reference the resource from the parent stack
    Template.fromStack(nested).templateMatches({
      Resources: {
        resource: { Type: 'AWS::Child::Resource' },
      },
      Outputs: {
        parentnestedresource4D680677Ref: { Value: { Ref: 'resource' } },
      },
    });

    // parent template should pass in the value through the parameter
    Template.fromStack(parentStack).hasResourceProperties('AWS::Parent::Resource', {
      RefToResourceInNestedStack: {
        'Fn::GetAtt': [
          'nestedNestedStacknestedNestedStackResource3DD143BF',
          'Outputs.parentnestedresource4D680677Ref',
        ],
      },
    });
  });

  test('nested stack references a resource from another non-nested stack (not the parent)', () => {
    // GIVEN
    const app = new App({ context: { [cxapi.NEW_STYLE_STACK_SYNTHESIS_CONTEXT]: false } });
    const stack1 = new Stack(app, 'Stack1');
    const stack2 = new Stack(app, 'Stack2');
    const nestedUnderStack1 = new NestedStack(stack1, 'NestedUnderStack1');
    const resourceInStack2 = new CfnResource(stack2, 'ResourceInStack2', { type: 'MyResource' });

    // WHEN
    new CfnResource(nestedUnderStack1, 'ResourceInNestedStack1', {
      type: 'Nested::Resource',
      properties: {
        RefToSibling: resourceInStack2.getAtt('MyAttribute'),
      },
    });

    // THEN
    const assembly = app.synth();

    // producing stack should have an export
    Template.fromStack(stack2).templateMatches({
      Resources: {
        ResourceInStack2: { Type: 'MyResource' },
      },
      Outputs: {
        ExportsOutputFnGetAttResourceInStack2MyAttributeC15F1009: {
          Value: { 'Fn::GetAtt': ['ResourceInStack2', 'MyAttribute'] },
          Export: { Name: 'Stack2:ExportsOutputFnGetAttResourceInStack2MyAttributeC15F1009' },
        },
      },
    });

    // nested stack uses Fn::ImportValue like normal
    Template.fromStack(nestedUnderStack1).templateMatches({
      Resources: {
        ResourceInNestedStack1: {
          Type: 'Nested::Resource',
          Properties: {
            RefToSibling: {
              'Fn::ImportValue': 'Stack2:ExportsOutputFnGetAttResourceInStack2MyAttributeC15F1009',
            },
          },
        },
      },
    });

    // verify a depedency was established between the parents
    const stack1Artifact = assembly.getStackByName(stack1.stackName);
    const stack2Artifact = assembly.getStackByName(stack2.stackName);
    expect(stack1Artifact.dependencies.length).toEqual(1);
    expect(stack2Artifact.dependencies.length).toEqual(0);
    expect(stack1Artifact.dependencies[0]).toEqual(stack2Artifact);
  });

  test('nested stack within a nested stack references a resource in a sibling top-level stack', () => {
    // GIVEN
    const app = new App({ context: { [cxapi.NEW_STYLE_STACK_SYNTHESIS_CONTEXT]: false } });
    const consumerTopLevel = new Stack(app, 'ConsumerTopLevel');
    const consumerNested1 = new NestedStack(consumerTopLevel, 'ConsumerNested1');
    const consumerNested2 = new NestedStack(consumerNested1, 'ConsumerNested2');
    const producerTopLevel = new Stack(app, 'ProducerTopLevel');
    const producer = new CfnResource(producerTopLevel, 'Producer', { type: 'Producer' });

    // WHEN
    new CfnResource(consumerNested2, 'Consumer', {
      type: 'Consumer',
      properties: {
        Ref: producer.ref,
      },
    });

    // THEN
    const manifest = app.synth();
    const consumerDeps = manifest.getStackArtifact(consumerTopLevel.artifactId).dependencies.map(d => d.id);
    expect(consumerDeps).toEqual(['ProducerTopLevel']);
  });

  test('another non-nested stack takes a reference on a resource within the nested stack (the parent exports)', () => {
    // GIVEN
    const app = new App({ context: { [cxapi.NEW_STYLE_STACK_SYNTHESIS_CONTEXT]: false } });
    const stack1 = new Stack(app, 'Stack1');
    const stack2 = new Stack(app, 'Stack2');
    const nestedUnderStack1 = new NestedStack(stack1, 'NestedUnderStack1');
    const resourceInNestedStack = new CfnResource(nestedUnderStack1, 'ResourceInNestedStack', { type: 'MyResource' });

    // WHEN
    new CfnResource(stack2, 'ResourceInStack2', {
      type: 'JustResource',
      properties: {
        RefToSibling: resourceInNestedStack.getAtt('MyAttribute'),
      },
    });

    // THEN
    const assembly = app.synth();

    // nested stack should output this value as if it was referenced by the parent (without the export)
    Template.fromStack(nestedUnderStack1).templateMatches({
      Resources: {
        ResourceInNestedStack: {
          Type: 'MyResource',
        },
      },
      Outputs: {
        Stack1NestedUnderStack1ResourceInNestedStack6EE9DCD2MyAttribute: {
          Value: {
            'Fn::GetAtt': [
              'ResourceInNestedStack',
              'MyAttribute',
            ],
          },
        },
      },
    });

    // parent stack (stack1) should export this value
    expect(assembly.getStackByName(stack1.stackName).template.Outputs).toEqual({
      ExportsOutputFnGetAttNestedUnderStack1NestedStackNestedUnderStack1NestedStackResourceF616305BOutputsStack1NestedUnderStack1ResourceInNestedStack6EE9DCD2MyAttribute564EECF3: {
        Value: { 'Fn::GetAtt': ['NestedUnderStack1NestedStackNestedUnderStack1NestedStackResourceF616305B', 'Outputs.Stack1NestedUnderStack1ResourceInNestedStack6EE9DCD2MyAttribute'] },
        Export: { Name: 'Stack1:ExportsOutputFnGetAttNestedUnderStack1NestedStackNestedUnderStack1NestedStackResourceF616305BOutputsStack1NestedUnderStack1ResourceInNestedStack6EE9DCD2MyAttribute564EECF3' },
      },
    });

    // consuming stack should use ImportValue to import the value from the parent stack
    Template.fromStack(stack2).templateMatches({
      Resources: {
        ResourceInStack2: {
          Type: 'JustResource',
          Properties: {
            RefToSibling: {
              'Fn::ImportValue': 'Stack1:ExportsOutputFnGetAttNestedUnderStack1NestedStackNestedUnderStack1NestedStackResourceF616305BOutputsStack1NestedUnderStack1ResourceInNestedStack6EE9DCD2MyAttribute564EECF3',
            },
          },
        },
      },
    });

    expect(assembly.stacks.length).toEqual(2);
    const stack1Artifact = assembly.getStackByName(stack1.stackName);
    const stack2Artifact = assembly.getStackByName(stack2.stackName);
    expect(stack1Artifact.dependencies.length).toEqual(0);
    expect(stack2Artifact.dependencies.length).toEqual(1);
    expect(stack2Artifact.dependencies[0]).toEqual(stack1Artifact);
  });

  test('references between sibling nested stacks should output from one and getAtt from the other', () => {
    // GIVEN
    const app = new App();
    const parent = new Stack(app, 'Parent');
    const nested1 = new NestedStack(parent, 'Nested1');
    const nested2 = new NestedStack(parent, 'Nested2');
    const resource1 = new CfnResource(nested1, 'Resource1', { type: 'Resource1' });

    // WHEN
    new CfnResource(nested2, 'Resource2', {
      type: 'Resource2',
      properties: {
        RefToResource1: resource1.ref,
      },
    });

    // THEN
    app.synth();

    // producing nested stack
    Template.fromStack(nested1).templateMatches({
      Resources: {
        Resource1: {
          Type: 'Resource1',
        },
      },
      Outputs: {
        ParentNested1Resource15F3F0657Ref: {
          Value: {
            Ref: 'Resource1',
          },
        },
      },
    });

    // consuming nested stack
    Template.fromStack(nested2).templateMatches({
      Resources: {
        Resource2: {
          Type: 'Resource2',
          Properties: {
            RefToResource1: {
              Ref: 'referencetoParentNested1NestedStackNested1NestedStackResource9C05342COutputsParentNested1Resource15F3F0657Ref',
            },
          },
        },
      },
      Parameters: {
        referencetoParentNested1NestedStackNested1NestedStackResource9C05342COutputsParentNested1Resource15F3F0657Ref: {
          Type: 'String',
        },
      },
    });

    // parent
    Template.fromStack(parent).hasResourceProperties('AWS::CloudFormation::Stack', {
      Parameters: {
        referencetoParentNested1NestedStackNested1NestedStackResource9C05342COutputsParentNested1Resource15F3F0657Ref: {
          'Fn::GetAtt': [
            'Nested1NestedStackNested1NestedStackResourceCD0AD36B',
            'Outputs.ParentNested1Resource15F3F0657Ref',
          ],
        },
      },
    });
  });

  test('stackId returns AWS::StackId when referenced from the context of the nested stack', () => {
    // GIVEN
    const parent = new Stack();
    const nested = new NestedStack(parent, 'NestedStack');

    // WHEN
    new CfnResource(nested, 'NestedResource', {
      type: 'Nested::Resource',
      properties: { MyStackId: nested.stackId },
    });

    // THEN
    Template.fromStack(nested).hasResourceProperties('Nested::Resource', {
      MyStackId: { Ref: 'AWS::StackId' },
    });
  });

  test('stackId returns the REF of the CloudFormation::Stack resource when referenced from the parent stack', () => {
    // GIVEN
    const parent = new Stack();
    const nested = new NestedStack(parent, 'NestedStack');

    // WHEN
    new CfnResource(parent, 'ParentResource', {
      type: 'Parent::Resource',
      properties: { NestedStackId: nested.stackId },
    });

    // THEN
    Template.fromStack(parent).hasResourceProperties('Parent::Resource', {
      NestedStackId: { Ref: 'NestedStackNestedStackNestedStackNestedStackResourceB70834FD' },
    });
  });

  test('stackName returns AWS::StackName when referenced from the context of the nested stack', () => {
    // GIVEN
    const parent = new Stack();
    const nested = new NestedStack(parent, 'NestedStack');

    // WHEN
    new CfnResource(nested, 'NestedResource', {
      type: 'Nested::Resource',
      properties: { MyStackName: nested.stackName },
    });

    // THEN
    Template.fromStack(nested).hasResourceProperties('Nested::Resource', {
      MyStackName: { Ref: 'AWS::StackName' },
    });
  });

  test('stackName returns the REF of the CloudFormation::Stack resource when referenced from the parent stack', () => {
    // GIVEN
    const parent = new Stack();
    const nested = new NestedStack(parent, 'NestedStack');

    // WHEN
    new CfnResource(parent, 'ParentResource', {
      type: 'Parent::Resource',
      properties: { NestedStackName: nested.stackName },
    });

    // THEN
    Template.fromStack(parent).hasResourceProperties('Parent::Resource', {
      NestedStackName: {
        'Fn::Select': [
          1,
          {
            'Fn::Split': [
              '/',
              {
                Ref: 'NestedStackNestedStackNestedStackNestedStackResourceB70834FD',
              },
            ],
          },
        ],
      },
    });
  });

  test('"account", "region" and "environment" are all derived from the parent', () => {
    // GIVEN
    const app = new App();
    const parent = new Stack(app, 'ParentStack', { env: { account: '1234account', region: 'us-east-44' } });

    // WHEN
    const nested = new NestedStack(parent, 'NestedStack');

    // THEN
    expect(nested.environment).toEqual(parent.environment);
    expect(nested.account).toEqual(parent.account);
    expect(nested.region).toEqual(parent.region);
  });

  test('double-nested stack', () => {
    // GIVEN
    const app = new App({ context: { [cxapi.NEW_STYLE_STACK_SYNTHESIS_CONTEXT]: false } });
    const parent = new Stack(app, 'stack');

    // WHEN
    const nested1 = new NestedStack(parent, 'Nested1');
    const nested2 = new NestedStack(nested1, 'Nested2');

    new CfnResource(nested1, 'Resource1', { type: 'Resource::1' });
    new CfnResource(nested2, 'Resource2', { type: 'Resource::2' });

    // THEN
    const assembly = app.synth();

    // nested2 is a "leaf", so it's just the resource
    Template.fromStack(nested2).templateMatches({
      Resources: {
        Resource2: { Type: 'Resource::2' },
      },
    });

    const middleStackHash = '7c426f7299a739900279ac1ece040397c1913cdf786f5228677b289f4d5e4c48';
    const bucketSuffix = 'C706B101';
    const versionSuffix = '4B193AA5';
    const hashSuffix = 'E28F0693';

    // nested1 wires the nested2 template through parameters, so we expect those
    const nested1Template = Template.fromStack(nested1);
    nested1Template.resourceCountIs('Resource::1', 1);
    const nested2Template = nested1Template.toJSON();
    expect(nested2Template.Parameters).toEqual({
      referencetostackAssetParameters8169c6f8aaeaf5e2e8620f5f895ffe2099202ccb4b6889df48fe0967a894235cS3BucketE8768F5CRef: { Type: 'String' },
      referencetostackAssetParameters8169c6f8aaeaf5e2e8620f5f895ffe2099202ccb4b6889df48fe0967a894235cS3VersionKey49DD83A2Ref: { Type: 'String' },
    });

    // parent stack should have two sets of parameters. one for the first nested stack and the second
    // for the second nested stack, passed in as parameters to the first
    const template = Template.fromStack(parent).toJSON();
    expect(template.Parameters).toEqual({
      AssetParameters8169c6f8aaeaf5e2e8620f5f895ffe2099202ccb4b6889df48fe0967a894235cS3BucketDE3B88D6: { Type: 'String', Description: 'S3 bucket for asset "8169c6f8aaeaf5e2e8620f5f895ffe2099202ccb4b6889df48fe0967a894235c"' },
      AssetParameters8169c6f8aaeaf5e2e8620f5f895ffe2099202ccb4b6889df48fe0967a894235cS3VersionKey3A62EFEA: { Type: 'String', Description: 'S3 key for asset version "8169c6f8aaeaf5e2e8620f5f895ffe2099202ccb4b6889df48fe0967a894235c"' },
      AssetParameters8169c6f8aaeaf5e2e8620f5f895ffe2099202ccb4b6889df48fe0967a894235cArtifactHash7DC546E0: { Type: 'String', Description: 'Artifact hash for asset "8169c6f8aaeaf5e2e8620f5f895ffe2099202ccb4b6889df48fe0967a894235c"' },
      [`AssetParameters${middleStackHash}S3Bucket${bucketSuffix}`]: { Type: 'String', Description: `S3 bucket for asset "${middleStackHash}"` },
      [`AssetParameters${middleStackHash}S3VersionKey${versionSuffix}`]: { Type: 'String', Description: `S3 key for asset version "${middleStackHash}"` },
      [`AssetParameters${middleStackHash}ArtifactHash${hashSuffix}`]: { Type: 'String', Description: `Artifact hash for asset "${middleStackHash}"` },
    });

    // proxy asset params to nested stack
    Template.fromStack(parent).hasResourceProperties('AWS::CloudFormation::Stack', {
      Parameters: {
        referencetostackAssetParameters8169c6f8aaeaf5e2e8620f5f895ffe2099202ccb4b6889df48fe0967a894235cS3BucketE8768F5CRef: { Ref: 'AssetParameters8169c6f8aaeaf5e2e8620f5f895ffe2099202ccb4b6889df48fe0967a894235cS3BucketDE3B88D6' },
        referencetostackAssetParameters8169c6f8aaeaf5e2e8620f5f895ffe2099202ccb4b6889df48fe0967a894235cS3VersionKey49DD83A2Ref: { Ref: 'AssetParameters8169c6f8aaeaf5e2e8620f5f895ffe2099202ccb4b6889df48fe0967a894235cS3VersionKey3A62EFEA' },
      },
    });

    // parent stack should have 2 assets
    expect(assembly.getStackByName(parent.stackName).assets.length).toEqual(2);
  });

  test('reference resource in a double nested stack (#15155)', () => {
    // GIVEN
    const app = new App();
    const producerStack = new Stack(app, 'Producer');
    const nested2 = new NestedStack(new NestedStack(producerStack, 'Nested1'), 'Nested2');
    const producerResource = new CfnResource(nested2, 'Resource', { type: 'MyResource' });
    const consumerStack = new Stack(app, 'Consumer');

    // WHEN
    new CfnResource(consumerStack, 'ConsumingResource', {
      type: 'YourResource',
      properties: { RefToResource: producerResource.ref },
    });

    // THEN
    const casm = app.synth(); // before #15155 was fixed this threw an error

    const producerTemplate = casm.getStackArtifact(producerStack.artifactId).template;
    const consumerTemplate = casm.getStackArtifact(consumerStack.artifactId).template;

    // check that the consuming resource references the expected export name
    const outputName = 'ExportsOutputFnGetAttNested1NestedStackNested1NestedStackResourceCD0AD36BOutputsProducerNested1Nested2NestedStackNested2NestedStackResource1E6FA3C3OutputsProducerNested1Nested238A89CC5Ref2E9E52EA';
    const exportName = producerTemplate.Outputs[outputName].Export.Name;
    const importName = consumerTemplate.Resources.ConsumingResource.Properties.RefToResource['Fn::ImportValue'];
    expect(exportName).toEqual(importName);
  });

  test('assets within nested stacks are proxied from the parent', () => {
    // GIVEN
    const app = new App({ context: { [cxapi.NEW_STYLE_STACK_SYNTHESIS_CONTEXT]: false } });
    const parent = new Stack(app, 'ParentStack');
    const nested = new NestedStack(parent, 'NestedStack');

    // WHEN
    const asset = new s3_assets.Asset(nested, 'asset', {
      path: path.join(__dirname, 'asset-fixture.txt'),
    });

    new CfnResource(nested, 'NestedResource', {
      type: 'Nested::Resource',
      properties: {
        AssetBucket: asset.s3BucketName,
        AssetKey: asset.s3ObjectKey,
      },
    });

    // THEN
    const assembly = app.synth();
    const template = Template.fromStack(parent).toJSON();

    // two sets of asset parameters: one for the nested stack itself and one as a proxy for the asset within the stack
    expect(template.Parameters).toEqual({
      AssetParametersdb01ee2eb7adc7915e364dc410d861e569543f9be3761d535a68d5c2cc181281S3BucketC188F637: { Type: 'String', Description: 'S3 bucket for asset "db01ee2eb7adc7915e364dc410d861e569543f9be3761d535a68d5c2cc181281"' },
      AssetParametersdb01ee2eb7adc7915e364dc410d861e569543f9be3761d535a68d5c2cc181281S3VersionKeyC7F4DBF2: { Type: 'String', Description: 'S3 key for asset version "db01ee2eb7adc7915e364dc410d861e569543f9be3761d535a68d5c2cc181281"' },
      AssetParametersdb01ee2eb7adc7915e364dc410d861e569543f9be3761d535a68d5c2cc181281ArtifactHash373B14D2: { Type: 'String', Description: 'Artifact hash for asset "db01ee2eb7adc7915e364dc410d861e569543f9be3761d535a68d5c2cc181281"' },
      AssetParameters46b107d6db798ca46046b8669d057a4debcbdbaaddb6170400748c2f9e4f9d71S3Bucket3C4265E9: { Type: 'String', Description: 'S3 bucket for asset "46b107d6db798ca46046b8669d057a4debcbdbaaddb6170400748c2f9e4f9d71"' },
      AssetParameters46b107d6db798ca46046b8669d057a4debcbdbaaddb6170400748c2f9e4f9d71S3VersionKey8E981535: { Type: 'String', Description: 'S3 key for asset version "46b107d6db798ca46046b8669d057a4debcbdbaaddb6170400748c2f9e4f9d71"' },
      AssetParameters46b107d6db798ca46046b8669d057a4debcbdbaaddb6170400748c2f9e4f9d71ArtifactHash45A28583: { Type: 'String', Description: 'Artifact hash for asset "46b107d6db798ca46046b8669d057a4debcbdbaaddb6170400748c2f9e4f9d71"' },
    });

    // asset proxy parameters are passed to the nested stack
    Template.fromStack(parent).hasResourceProperties('AWS::CloudFormation::Stack', {
      Parameters: {
        referencetoParentStackAssetParametersdb01ee2eb7adc7915e364dc410d861e569543f9be3761d535a68d5c2cc181281S3Bucket82C55B96Ref: { Ref: 'AssetParametersdb01ee2eb7adc7915e364dc410d861e569543f9be3761d535a68d5c2cc181281S3BucketC188F637' },
        referencetoParentStackAssetParametersdb01ee2eb7adc7915e364dc410d861e569543f9be3761d535a68d5c2cc181281S3VersionKeyA43C3CC6Ref: { Ref: 'AssetParametersdb01ee2eb7adc7915e364dc410d861e569543f9be3761d535a68d5c2cc181281S3VersionKeyC7F4DBF2' },
      },
    });

    // parent stack should have 2 assets
    expect(assembly.getStackByName(parent.stackName).assets.length).toEqual(2);
  });

  test('docker image assets are wired through the top-level stack', () => {
    // GIVEN
    const app = new App({ context: { [cxapi.NEW_STYLE_STACK_SYNTHESIS_CONTEXT]: false } });
    const parent = new Stack(app, 'my-stack');
    const nested = new NestedStack(parent, 'nested-stack');

    // WHEN
    const location = nested.synthesizer.addDockerImageAsset({
      directoryName: 'my-image',
      dockerBuildArgs: { key: 'value', boom: 'bam' },
      dockerBuildTarget: 'buildTarget',
      sourceHash: 'hash-of-source',
    });

    // use the asset, so the parameters will be wired.
    new sns.Topic(nested, 'MyTopic', {
      displayName: `image location is ${location.imageUri}`,
    });

    // THEN
    const asm = app.synth();
    expect(asm.getStackArtifact(parent.artifactId).assets).toEqual([
      {
        repositoryName: 'aws-cdk/assets',
        imageTag: 'hash-of-source',
        id: 'hash-of-source',
        packaging: 'container-image',
        path: 'my-image',
        sourceHash: 'hash-of-source',
        buildArgs: { key: 'value', boom: 'bam' },
        target: 'buildTarget',
      },
      {
        path: 'mystacknestedstackFAE12FB5.nested.template.json',
        id: 'fcdaee79eb79f37eca3a9b1cc0cc9ba150e4eea8c5d6d0c343cb6cd9dc68e2e5',
        packaging: 'file',
        sourceHash: 'fcdaee79eb79f37eca3a9b1cc0cc9ba150e4eea8c5d6d0c343cb6cd9dc68e2e5',
        s3BucketParameter: 'AssetParametersfcdaee79eb79f37eca3a9b1cc0cc9ba150e4eea8c5d6d0c343cb6cd9dc68e2e5S3Bucket67A749F8',
        s3KeyParameter: 'AssetParametersfcdaee79eb79f37eca3a9b1cc0cc9ba150e4eea8c5d6d0c343cb6cd9dc68e2e5S3VersionKeyE1E6A8D4',
        artifactHashParameter: 'AssetParametersfcdaee79eb79f37eca3a9b1cc0cc9ba150e4eea8c5d6d0c343cb6cd9dc68e2e5ArtifactHash0AEDBE8A',
      },
    ]);
  });

  test('metadata defined in nested stacks is reported at the parent stack level in the cloud assembly', () => {
    // GIVEN
    const app = new App({ stackTraces: false });
    const parent = new Stack(app, 'parent');
    const child = new Stack(parent, 'child');
    const nested = new NestedStack(child, 'nested');
    const resource = new CfnResource(nested, 'resource', { type: 'foo' });

    // WHEN
    resource.node.addMetadata('foo', 'bar');

    // THEN: the first non-nested stack records the assembly metadata
    const asm = app.synth();
    expect(asm.stacks.length).toEqual(2); // only one stack is defined as an artifact
    expect(asm.getStackByName(parent.stackName).findMetadataByType('foo')).toEqual([]);
    expect(asm.getStackByName(child.stackName).findMetadataByType('foo')).toEqual([
      {
        path: '/parent/child/nested/resource',
        type: 'foo',
        data: 'bar',
      },
    ]);
  });

  test('referencing attributes with period across stacks', () => {
    // GIVEN
    const parent = new Stack();
    const nested = new NestedStack(parent, 'nested');
    const consumed = new CfnResource(nested, 'resource-in-nested', { type: 'CONSUMED' });

    // WHEN
    new CfnResource(parent, 'resource-in-parent', {
      type: 'CONSUMER',
      properties: {
        ConsumedAttribute: consumed.getAtt('Consumed.Attribute'),
      },
    });

    // THEN
    Template.fromStack(nested).templateMatches({
      Resources: {
        resourceinnested: {
          Type: 'CONSUMED',
        },
      },
      Outputs: {
        nestedresourceinnested59B1F01CConsumedAttribute: {
          Value: {
            'Fn::GetAtt': [
              'resourceinnested',
              'Consumed.Attribute',
            ],
          },
        },
      },
    });

    Template.fromStack(parent).hasResourceProperties('CONSUMER', {
      ConsumedAttribute: {
        'Fn::GetAtt': [
          'nestedNestedStacknestedNestedStackResource3DD143BF',
          'Outputs.nestedresourceinnested59B1F01CConsumedAttribute',
        ],
      },
    });
  });

  test('missing context in nested stack is reported if the context is not available', () => {
    // GIVEN
    const app = new App();
    const stack = new Stack(app, 'ParentStack', { env: { account: '1234account', region: 'us-east-44' } });
    const nestedStack = new NestedStack(stack, 'nested');
    const provider = 'availability-zones';
    const expectedKey = ContextProvider.getKey(nestedStack, {
      provider,
    }).key;

    // WHEN
    ContextProvider.getValue(nestedStack, {
      provider,
      dummyValue: ['dummy1a', 'dummy1b', 'dummy1c'],
    });

    // THEN: missing context is reported in the cloud assembly
    const asm = app.synth();
    const missing = asm.manifest.missing;

    expect(missing && missing.find(m => {
      return (m.key === expectedKey);
    })).toBeTruthy();
  });

  test('3-level stacks: legacy synthesizer parameters are added to the middle-level stack', () => {
    // GIVEN
    const app = new App();
    const top = new Stack(app, 'stack', {
      synthesizer: new LegacyStackSynthesizer(),
    });
    const middle = new NestedStack(top, 'nested1');
    const bottom = new NestedStack(middle, 'nested2');

    // WHEN
    new CfnResource(bottom, 'Something', {
      type: 'BottomLevel',
    });

    // THEN
    const asm = app.synth();
    const middleTemplate = JSON.parse(fs.readFileSync(path.join(asm.directory, middle.templateFile), { encoding: 'utf-8' }));

    const hash = 'bc3c51e4d3545ee0a0069401e5a32c37b66d044b983f12de416ba1576ecaf0a4';
    expect(middleTemplate.Parameters ?? {}).toEqual({
      [`referencetostackAssetParameters${hash}S3BucketD7C30435Ref`]: {
        Type: 'String',
      },
      [`referencetostackAssetParameters${hash}S3VersionKeyB667DBE1Ref`]: {
        Type: 'String',
      },
    });
  });

  test('references to a resource from a deeply nested stack', () => {
    // GIVEN
    const app = new App({ context: { [cxapi.NEW_STYLE_STACK_SYNTHESIS_CONTEXT]: false } });
    const top = new Stack(app, 'stack');
    const topLevel = new CfnResource(top, 'toplevel', { type: 'TopLevel' });
    const nested1 = new NestedStack(top, 'nested1');
    const nested2 = new NestedStack(nested1, 'nested2');

    // WHEN
    new CfnResource(nested2, 'refToTopLevel', {
      type: 'BottomLevel',
      properties: { RefToTopLevel: topLevel.ref },
    });

    // THEN
    Template.fromStack(top).hasResourceProperties('AWS::CloudFormation::Stack', {
      Parameters: {
        referencetostackAssetParameters842982bd421cce9742ba27151ef12ed699d44d22801f41e8029f63f2358a3f2fS3Bucket5DA5D2E7Ref: {
          Ref: 'AssetParameters842982bd421cce9742ba27151ef12ed699d44d22801f41e8029f63f2358a3f2fS3BucketDD4D96B5',
        },
        referencetostackAssetParameters842982bd421cce9742ba27151ef12ed699d44d22801f41e8029f63f2358a3f2fS3VersionKey8FBE5C12Ref: {
          Ref: 'AssetParameters842982bd421cce9742ba27151ef12ed699d44d22801f41e8029f63f2358a3f2fS3VersionKey83E381F3',
        },
        referencetostacktoplevelBB16BF13Ref: {
          Ref: 'toplevel',
        },
      },
    });

    Template.fromStack(nested1).hasResourceProperties('AWS::CloudFormation::Stack', {
      Parameters: {
        referencetostacktoplevelBB16BF13Ref: {
          Ref: 'referencetostacktoplevelBB16BF13Ref',
        },
      },
    });

    Template.fromStack(nested2).templateMatches({
      Resources: {
        refToTopLevel: {
          Type: 'BottomLevel',
          Properties: {
            RefToTopLevel: {
              Ref: 'referencetostacktoplevelBB16BF13Ref',
            },
          },
        },
      },
      Parameters: {
        referencetostacktoplevelBB16BF13Ref: {
          Type: 'String',
        },
      },
    });
  });

  test('bottom nested stack consumes value from a top-level stack through a parameter in a middle nested stack', () => {
    // GIVEN
    const app = new App({ context: { [cxapi.NEW_STYLE_STACK_SYNTHESIS_CONTEXT]: false } });
    const top = new Stack(app, 'Grandparent');
    const middle = new NestedStack(top, 'Parent');
    const bottom = new NestedStack(middle, 'Child');
    const resourceInGrandparent = new CfnResource(top, 'ResourceInGrandparent', { type: 'ResourceInGrandparent' });

    // WHEN
    new CfnResource(bottom, 'ResourceInChild', {
      type: 'ResourceInChild',
      properties: {
        RefToGrandparent: resourceInGrandparent.ref,
      },
    });

    // THEN

    // this is the name allocated for the parameter that's propagated through
    // the hierarchy.
    const paramName = 'referencetoGrandparentResourceInGrandparent010E997ARef';

    // child (bottom) references through a parameter.
    Template.fromStack(bottom).templateMatches({
      Resources: {
        ResourceInChild: {
          Type: 'ResourceInChild',
          Properties: {
            RefToGrandparent: { Ref: paramName },
          },
        },
      },
      Parameters: {
        [paramName]: { Type: 'String' },
      },
    });

    // the parent (middle) sets the value of this parameter to be a reference to another parameter
    Template.fromStack(middle).hasResourceProperties('AWS::CloudFormation::Stack', {
      Parameters: {
        [paramName]: { Ref: paramName },
      },
    });

    // grandparent (top) assigns the actual value to the parameter
    Template.fromStack(top).hasResourceProperties('AWS::CloudFormation::Stack', {
      Parameters: {
        [paramName]: { Ref: 'ResourceInGrandparent' },

        // these are for the asset of the bottom nested stack
        referencetoGrandparentAssetParameters3208f43b793a1dbe28ca02cf31fb975489071beb42c492b22dc3d32decc3b4b7S3Bucket06EEE58DRef: {
          Ref: 'AssetParameters3208f43b793a1dbe28ca02cf31fb975489071beb42c492b22dc3d32decc3b4b7S3Bucket01877C2E',
        },
        referencetoGrandparentAssetParameters3208f43b793a1dbe28ca02cf31fb975489071beb42c492b22dc3d32decc3b4b7S3VersionKeyD3B04909Ref: {
          Ref: 'AssetParameters3208f43b793a1dbe28ca02cf31fb975489071beb42c492b22dc3d32decc3b4b7S3VersionKey5765F084',
        },
      },
    });
  });
<<<<<<< HEAD

  test('nested stack should get the tags added in root stack', () =>{
    const app = new App();
    const parentStack = new Stack(app, 'parent-stack');
    const nestedStack = new NestedStack(parentStack, 'MyNestedStack');

    // add tags
    Tags.of(nestedStack).add('tag-1', '22');
    Tags.of(nestedStack).add('tag-2', '33');

    new sns.Topic(nestedStack, 'MyTopic');

    // THEN
    Template.fromStack(parentStack).hasResourceProperties(
      'AWS::CloudFormation::Stack',
      {
        Tags: [
          {
            Key: 'tag-1',
            Value: '22',
          },
          {
            Key: 'tag-2',
            Value: '33',
          },
        ],
      },
    );

    Template.fromStack(nestedStack).hasResourceProperties(
      'AWS::SNS::Topic',
      {
        Tags: [
          {
            Key: 'tag-1',
            Value: '22',
          },
          {
            Key: 'tag-2',
            Value: '33',
          },
        ],
      },
    );
  });

=======
>>>>>>> d831d014
});<|MERGE_RESOLUTION|>--- conflicted
+++ resolved
@@ -4,12 +4,8 @@
 import * as s3_assets from '@aws-cdk/aws-s3-assets';
 import * as sns from '@aws-cdk/aws-sns';
 import { describeDeprecated } from '@aws-cdk/cdk-build-tools';
-<<<<<<< HEAD
 import { App, CfnParameter, CfnResource, ContextProvider, LegacyStackSynthesizer, Names, Stack, Tags } from '@aws-cdk/core';
-=======
-import { App, CfnParameter, CfnResource, ContextProvider, LegacyStackSynthesizer, Names, Stack } from '@aws-cdk/core';
 import * as cxapi from '@aws-cdk/cx-api';
->>>>>>> d831d014
 import { NestedStack } from '../lib/nested-stack';
 
 // keep this import separate from other imports to reduce chance for merge conflicts with v2-main
@@ -1088,53 +1084,4 @@
       },
     });
   });
-<<<<<<< HEAD
-
-  test('nested stack should get the tags added in root stack', () =>{
-    const app = new App();
-    const parentStack = new Stack(app, 'parent-stack');
-    const nestedStack = new NestedStack(parentStack, 'MyNestedStack');
-
-    // add tags
-    Tags.of(nestedStack).add('tag-1', '22');
-    Tags.of(nestedStack).add('tag-2', '33');
-
-    new sns.Topic(nestedStack, 'MyTopic');
-
-    // THEN
-    Template.fromStack(parentStack).hasResourceProperties(
-      'AWS::CloudFormation::Stack',
-      {
-        Tags: [
-          {
-            Key: 'tag-1',
-            Value: '22',
-          },
-          {
-            Key: 'tag-2',
-            Value: '33',
-          },
-        ],
-      },
-    );
-
-    Template.fromStack(nestedStack).hasResourceProperties(
-      'AWS::SNS::Topic',
-      {
-        Tags: [
-          {
-            Key: 'tag-1',
-            Value: '22',
-          },
-          {
-            Key: 'tag-2',
-            Value: '33',
-          },
-        ],
-      },
-    );
-  });
-
-=======
->>>>>>> d831d014
 });