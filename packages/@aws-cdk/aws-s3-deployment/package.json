--- conflicted
+++ resolved
@@ -97,12 +97,8 @@
     "@aws-cdk/aws-s3-assets": "0.0.0",
     "@aws-cdk/lambda-layer-awscli": "0.0.0",
     "@aws-cdk/core": "0.0.0",
-<<<<<<< HEAD
     "case": "1.6.3",
-    "constructs": "^3.3.69"
-=======
     "constructs": "^10.0.0"
->>>>>>> dba34213
   },
   "homepage": "https://github.com/aws/aws-cdk",
   "peerDependencies": {
