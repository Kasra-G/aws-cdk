--- conflicted
+++ resolved
@@ -1,11 +1,7 @@
 import * as ecs from '@aws-cdk/aws-ecs';
 import * as cdk from '@aws-cdk/core';
-<<<<<<< HEAD
 import { Service, ConnectToProps } from '../service';
-=======
 import { Construct } from 'constructs';
-import { Service } from '../service';
->>>>>>> 378bab97
 
 /**
  * The types of capacity that are supported. These capacity types may change the
