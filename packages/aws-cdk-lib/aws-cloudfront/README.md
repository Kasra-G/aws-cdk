--- conflicted
+++ resolved
@@ -1252,9 +1252,6 @@
 Resource handler returned message: "Invalid request provided: AWS::CloudFront::PublicKey"
 ```
 
-<<<<<<< HEAD
-To update the `encodedKey`, you must change the logical ID of the public key resource in your template. This causes CloudFormation to create a new `cloudfront.PublicKey` resource and delete the old one during the next deployment.
-=======
 To update the `encodedKey`, you must change the ID of the public key resource in your template. This causes CloudFormation to create a new `cloudfront.PublicKey` resource and delete the old one during the next deployment.
 
 Example:
@@ -1273,7 +1270,6 @@
   encodedKey: '...', // contents of new public_key.pem file
 });
 ```
->>>>>>> 18850629
 
 
 See:
